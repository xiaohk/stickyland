--- conflicted
+++ resolved
@@ -22,14 +22,9 @@
   wrapperNode: HTMLElement;
   headerNode: HTMLElement;
   contentNode: HTMLElement;
-<<<<<<< HEAD
-  curContent: Dropzone | StickyMarkdown;
-  static notebook: NotebookPanel;
-=======
   curContent: Dropzone | StickyMarkdown | StickyCode;
   notebook: NotebookPanel;
   stickyLand: StickyLand;
->>>>>>> 7bb82eb2
 
   constructor(
     stickyContainer: HTMLElement,
@@ -37,12 +32,8 @@
     stickyLand: StickyLand
   ) {
     this.stickyContainer = stickyContainer;
-<<<<<<< HEAD
-    StickyContent.notebook = panel;
-=======
     this.notebook = panel;
     this.stickyLand = stickyLand;
->>>>>>> 7bb82eb2
 
     // Add the content element
     console.log('init content!');
@@ -119,11 +110,7 @@
         // Initialize a new code cell
         this.curContent = StickyCode.createFromNewCell(this, this.notebook);
         break;
-
-<<<<<<< HEAD
-      // Initialize a markdown cell
-      this.curContent = StickyMarkdown.createFromNewCell(this, StickyContent.notebook);
-=======
+        
       case ContentType.Markdown:
         // Remove the dropzone
         this.curContent.dispose();
@@ -134,7 +121,6 @@
 
       default:
         break;
->>>>>>> 7bb82eb2
     }
   };
 
