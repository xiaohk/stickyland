--- conflicted
+++ resolved
@@ -14,11 +14,7 @@
 import { toArray } from '@lumino/algorithm';
 import { IRenderMime } from '@jupyterlab/rendermime-interfaces';
 import { StickyContent, ContentType } from './content';
-<<<<<<< HEAD
-import { StickyTab } from './tab';
-=======
 import { MyIcons } from './icons';
->>>>>>> 7bb82eb2
 
 /**
  * Class that implements the Markdown cell in StickyLand.
