--- conflicted
+++ resolved
@@ -178,7 +178,6 @@
   background: transparent;
 }
 
-<<<<<<< HEAD
 .x-icon[fill] {
   fill: #616161;
 }
@@ -202,9 +201,6 @@
   fill: rgba(0, 0, 0, 0.75);
 }
 
-
-
-=======
 .sticky-container .resize-handle {
   position: absolute;
   bottom: 0px;
@@ -221,4 +217,3 @@
   background-color: hsla(0, 0%, 0%, 0);
   z-index: 4;
 }
->>>>>>> 7bb82eb2
